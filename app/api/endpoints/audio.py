import shutil
import tempfile
import os
from enum import Enum
from fastapi import APIRouter, UploadFile, File, Form, Depends, HTTPException
from fastapi.responses import Response, JSONResponse, PlainTextResponse
from typing import Annotated
from fastapi import Request

from app.api import deps
from app.services.asr_service import ASRService
from app.services import formatters

import logging
# 新增导入：用于从 URL 流式下载
import urllib.request
import urllib.parse
logger = logging.getLogger(__name__)
router = APIRouter()


class AudioResponseFormat(str, Enum):
    JSON = "json"
    VERBOSE_JSON = "verbose_json"
    TEXT = "text"
    SRT = "srt"
    VTT = "vtt"


@router.post(
    "/v1/audio/transcriptions",
    dependencies=[Depends(deps.verify_api_key)],
    summary="Transcribes audio into the input language.",
    tags=["Audio"]
)
async def create_transcription(
        file: Annotated[UploadFile, File(...)],
        model: Annotated[str, Form(...)],  
        response_format: Annotated[AudioResponseFormat, Form()] = AudioResponseFormat.JSON,
        prompt: Annotated[str, Form()] = None,  # 对应 FunASR 的 hotword
        asr_service: ASRService = Depends(deps.get_asr_service)
):
    """
    将音频文件转录为文本。

    - **file**: 要转录的音频文件 (mp3, mp4, mpeg, mpga, m4a, wav, or webm)。
    - **model**: 使用的模型ID。当前服务器实例只加载一个模型，此参数仅为兼容性保留。
    - **response_format**: 返回结果的格式。
    - **prompt**: 可选的提示词/热词，以提高特定词汇的识别准确率。
    """
    # 使用临时文件处理上传的音频
    try:
        with tempfile.NamedTemporaryFile(delete=False, suffix=f"_{file.filename}") as tmp_audio_file:
            shutil.copyfileobj(file.file, tmp_audio_file)
            tmp_audio_path = tmp_audio_file.name
    finally:
        file.file.close()

    try:
        # 执行语音识别
        result = asr_service.transcribe(
            tmp_audio_path, 
            hotword=prompt,
        )

        # 根据请求的格式返回结果
        if response_format == AudioResponseFormat.JSON:
            return JSONResponse(content=formatters.to_simple_json(result))
        elif response_format == AudioResponseFormat.VERBOSE_JSON:
            return JSONResponse(content=formatters.to_verbose_json(result))
        elif response_format == AudioResponseFormat.TEXT:
            return PlainTextResponse(content=formatters.to_text(result))
        elif response_format == AudioResponseFormat.SRT:
            return PlainTextResponse(content=formatters.to_srt(result), media_type="text/plain")
        elif response_format == AudioResponseFormat.VTT:
            return PlainTextResponse(content=formatters.to_vtt(result), media_type="text/plain")

    except Exception as e:
        # 处理可能的识别错误
        logger.error(f"An error occurred during transcription: {str(e)}", exc_info=True)
        raise HTTPException(status_code=500, detail=f"An error occurred during transcription: {str(e)}")
    finally:
        # 清理临时文件
        import os
        os.remove(tmp_audio_path)




@router.post("/v1/audio/chunk", dependencies=[Depends(deps.verify_api_key)], tags=["Audio"])
async def upload_chunk(request: Request):
    """
    分块上传接口：
    - 当 Content-Type 为 application/offset+octet-stream 或存在 upload-* 头时，从请求头读取分块元信息，原样写入临时目录；
    - 否则回退到 multipart/form-data 读取 form 字段。
    临时目录使用 tempfile.gettempdir()，兼容不同操作系统。
    """
    content_type = request.headers.get("content-type", "")

    # 通用：确定基础临时目录
    def _chunk_dir(md5: str) -> str:
        return os.path.join(tempfile.gettempdir(), "chunks", md5)

    # 路径确保存在
    def _ensure_dir(path: str):
        os.makedirs(path, exist_ok=True)

    # 方案一：原始字节流（tus-js-client 透传）
    upload_hdr_present = (
        request.headers.get("upload-file-md5") is not None and
        request.headers.get("upload-chunk-index") is not None and
        request.headers.get("upload-total-chunks") is not None
    )
    if content_type.startswith("application/offset+octet-stream") or upload_hdr_present:
        file_md5 = request.headers.get("upload-file-md5")
        chunk_index = request.headers.get("upload-chunk-index")
        total_chunks = request.headers.get("upload-total-chunks")
        filename = request.headers.get("upload-filename", "unknown")

        if not file_md5 or chunk_index is None or total_chunks is None:
            raise HTTPException(status_code=400, detail="Missing required upload headers")

        # 转为整数并校验
        try:
            chunk_index_int = int(chunk_index)
            total_chunks_int = int(total_chunks)
        except ValueError:
            raise HTTPException(status_code=400, detail="Invalid chunk index or total chunks")

        base_dir = _chunk_dir(file_md5)
        _ensure_dir(base_dir)
        # 为了合并时排序稳定，建议零填充序号
        chunk_path = os.path.join(base_dir, f"chunk_{chunk_index_int:06d}")

        body = await request.body()
        with open(chunk_path, "wb") as f:
            f.write(body)

        return {"status": "ok", "chunk_index": chunk_index_int, "filename": filename, "bytes": len(body)}

    # 方案二：multipart/form-data 回退兼容
    try:
        form = await request.form()
        chunk = form.get("file")
        file_md5 = form.get("fileMd5")
        chunk_index = form.get("chunkIndex")
        total_chunks = form.get("totalChunks")
        filename = form.get("filename", "unknown")
        if chunk is None or not file_md5 or chunk_index is None or total_chunks is None:
            raise HTTPException(status_code=400, detail="Invalid multipart form fields")

        try:
            chunk_index_int = int(chunk_index)
            total_chunks_int = int(total_chunks)
        except ValueError:
            raise HTTPException(status_code=400, detail="Invalid chunk index or total chunks")

        base_dir = _chunk_dir(file_md5)
        _ensure_dir(base_dir)
        chunk_path = os.path.join(base_dir, f"chunk_{chunk_index_int:06d}")
        with open(chunk_path, "wb") as f:
            f.write(await chunk.read())
        return {"status": "ok", "chunk_index": chunk_index_int, "filename": filename}
    except Exception as e:
        # 如果不是 multipart 或其他解析错误
        if isinstance(e, HTTPException):
            raise e
        raise HTTPException(status_code=400, detail=f"Failed to process chunk: {str(e)}")


@router.post("/v1/audio/merge", dependencies=[Depends(deps.verify_api_key)], tags=["Audio"])
async def merge_chunks(request: Request, asr_service: ASRService = Depends(deps.get_asr_service)):
    """
    合并分块并进行识别：
    期待 JSON: { "fileMd5": "...", "filename": "...", "cleanup": true }
    """
    data = await request.json()
    file_md5 = data.get("fileMd5")
    filename = data.get("filename", f"{file_md5}.wav")
    cleanup = bool(data.get("cleanup", True))
    if not file_md5:
        raise HTTPException(status_code=400, detail="fileMd5 is required")

    base_dir = os.path.join(tempfile.gettempdir(), "chunks", file_md5)
    if not os.path.isdir(base_dir):
        raise HTTPException(status_code=400, detail="Chunk directory not found")

    # 收集并排序所有分块
    chunk_files = sorted(
        [f for f in os.listdir(base_dir) if f.startswith("chunk_")],
        key=lambda x: int(x.split("_")[1])
    )
    if not chunk_files:
        raise HTTPException(status_code=400, detail="No chunks found to merge")

    merged_path = os.path.join(base_dir, filename)
    with open(merged_path, "wb") as outfile:
        for chunk_file in chunk_files:
            with open(os.path.join(base_dir, chunk_file), "rb") as infile:
                outfile.write(infile.read())

    # 语音识别
    result = asr_service.transcribe(merged_path)

    # 可选清理
    if cleanup:
        try:
            # 删除分块文件和合并后的文件
            for f in chunk_files:
                os.remove(os.path.join(base_dir, f))
            os.remove(merged_path)
            # 删除目录
            os.rmdir(base_dir)
        except Exception as e:
            logger.warning(f"Cleanup failed for {base_dir}: {e}")

    return JSONResponse(content=formatters.to_verbose_json(result))
<<<<<<< HEAD
=======


# 新增：直接从 URL 拉取音频并识别
@router.post("/v1/audio/from_url", dependencies=[Depends(deps.verify_api_key)], tags=["Audio"])
async def transcribe_from_url(request: Request, asr_service: ASRService = Depends(deps.get_asr_service)):
    """
    从远程 URL（例如 MinIO 预签名链接）下载音频并进行识别，避免前端先下载。
    期待 JSON: {
      "url": "https://...",
      "filename": "optional_filename.wav",
      "response_format": "json|verbose_json|text|srt|vtt",
      "prompt": "可选热词",
      "headers": {"Authorization": "Bearer ..."}  # 可选，若需要鉴权
    }
    """
    data = await request.json()
    url = data.get("url")
    if not url:
        raise HTTPException(status_code=400, detail="url is required")

    # 可选参数
    filename = data.get("filename")
    prompt = data.get("prompt")
    response_format_str = (data.get("response_format") or AudioResponseFormat.JSON.value).lower()
    headers = data.get("headers") or {}

    # 推断文件名
    if not filename:
        parsed = urllib.parse.urlparse(url)
        base = os.path.basename(parsed.path) or "audio_from_url"
        filename = base

    # 以临时文件保存。
    tmp_path = None
    try:
        fd, tmp_path = tempfile.mkstemp(suffix=f"_{filename}")
        os.close(fd)
        req = urllib.request.Request(url, headers=headers)
        with urllib.request.urlopen(req) as resp, open(tmp_path, "wb") as out:
            shutil.copyfileobj(resp, out)

        # 执行识别
        result = asr_service.transcribe(tmp_path, hotword=prompt)

        # 返回格式处理
        if response_format_str == AudioResponseFormat.JSON.value:
            return JSONResponse(content=formatters.to_simple_json(result))
        elif response_format_str == AudioResponseFormat.VERBOSE_JSON.value:
            return JSONResponse(content=formatters.to_verbose_json(result))
        elif response_format_str == AudioResponseFormat.TEXT.value:
            return PlainTextResponse(content=formatters.to_text(result))
        elif response_format_str == AudioResponseFormat.SRT.value:
            return PlainTextResponse(content=formatters.to_srt(result), media_type="text/plain")
        elif response_format_str == AudioResponseFormat.VTT.value:
            return PlainTextResponse(content=formatters.to_vtt(result), media_type="text/plain")
        else:
            # 未知格式，默认 verbose_json
            return JSONResponse(content=formatters.to_verbose_json(result))
    except Exception as e:
        logger.error(f"Failed to transcribe from URL: {e}", exc_info=True)
        raise HTTPException(status_code=500, detail=f"Failed to transcribe from URL: {str(e)}")
    finally:
        if tmp_path and os.path.exists(tmp_path):
            try:
                os.remove(tmp_path)
            except Exception:
                pass
>>>>>>> 09fe873f


<|MERGE_RESOLUTION|>--- conflicted
+++ resolved
@@ -215,8 +215,6 @@
             logger.warning(f"Cleanup failed for {base_dir}: {e}")
 
     return JSONResponse(content=formatters.to_verbose_json(result))
-<<<<<<< HEAD
-=======
 
 
 # 新增：直接从 URL 拉取音频并识别
@@ -284,6 +282,5 @@
                 os.remove(tmp_path)
             except Exception:
                 pass
->>>>>>> 09fe873f
-
-
+
+
